/*global beforeEach, describe, DiceRoll, DiceRoller, expect, jasmine, it, utils */
;(() => {
  'use strict';

  describe('export dice roll', () => {
    let notation, diceRoll, exported;

    beforeEach(() => {
      notation = '2d6+2';

      diceRoll = new DiceRoll(notation);

      exported = undefined;
    });

    it('should export as JSON', () => {
      exported = diceRoll.export(DiceRoller.exportFormats.JSON);

      expect(exported).toBeJson();
    });

    it('should default export format to JSON', () => {
      const jsonExported = diceRoll.export(DiceRoller.exportFormats.JSON);

      exported = diceRoll.export();

      expect(exported).toBeJson();

      expect(exported).toEqual(jsonExported);
    });

    it('should export as base64', () => {
      const jsonExported = diceRoll.export(DiceRoller.exportFormats.JSON);

      exported = diceRoll.export(DiceRoller.exportFormats.BASE_64);

      expect(exported).toBeBase64();

      // compare to json export
      expect(exported).toEqual(btoa(jsonExported));
      expect(atob(exported)).toEqual(jsonExported);
    });

    it('should export as Object', () => {
      exported = diceRoll.export(DiceRoller.exportFormats.OBJECT);

      expect(exported).toEqual(jasmine.any(Object));

      // check the rolls list is correct
      expect(exported).toHaveRolls({rolls: [2]});
      expect(exported.rolls).toArraySumEqualTo(diceRoll.total-2);
    });

    it('should throw error for invalid export formats', () => {
      expect(() => {
        diceRoll.export('foo');
      }).toThrowError(/Unrecognised export format specified/);

      expect(() => {
        diceRoll.export('bar');
      }).toThrowError(/Unrecognised export format specified/);
    });
  });

  describe('import dice roll', () => {
    let notation, rollVal, imported;

    beforeEach(() => {
      notation = '1d6';

      rollVal = 4;

      imported = undefined;
    });

    it('should import from JSON', () => {
      imported = DiceRoll.import(
        JSON.stringify({
          notation: notation,
          rolls: [
            [rollVal]
          ]
        })
      );

      // check if response is a DiceRoll object
      expect(imported).toEqual(jasmine.any(DiceRoll));

      expect(imported).toBeDiceRoll({
        dieRange: {
          min: rollVal,
          max: rollVal
        },
        notation: notation,
        rolls: [1],
        totalRange: {
          min: rollVal,
          max: rollVal
        }
      });
    });

    it('should import from base64', () => {
      imported = DiceRoll.import(
        btoa(JSON.stringify({
          notation: notation,
          rolls: [
            [rollVal]
          ]
        }))
      );

      // check if response if a DiceRoll object
      expect(imported).toEqual(jasmine.any(DiceRoll));

      expect(imported).toBeDiceRoll({
        dieRange: {
          min: rollVal,
          max: rollVal
        },
        notation: notation,
        rolls: [1],
        totalRange: {
          min: rollVal,
          max: rollVal
        }
      });
    });

    it('should import from Object', () => {
      imported = DiceRoll.import(
        {
          notation: notation,
          rolls: [
            [rollVal]
          ]
        }
      );

      // check if response is a DiceRoll object
      expect(imported).toEqual(jasmine.any(DiceRoll));

      expect(imported).toBeDiceRoll({
        dieRange: {
          min: rollVal,
          max: rollVal
        },
        notation: notation,
        rolls: [1],
        totalRange: {
          min: rollVal,
          max: rollVal
        }
      });
    });

    it('should import from DiceRoll', () => {
      imported = DiceRoll.import(new DiceRoll(notation));

      // check if response is a DiceRoll object
      expect(imported).toEqual(jasmine.any(DiceRoll));

      expect(imported).toBeDiceRoll({
        dieRange: {
          min: 1,
          max: 6
        },
        notation: notation,
        rolls: [1],
        totalRange: {
          min: 1,
          max: 6
        }
      });
    });

    describe('exploding, compounding, and penetrating', () => {
      it('should import compounding dice', () => {
        const rollVals = [4,6,1],
              total = utils.reduceArray(rollVals);

        notation = '1d6!!>3';

        imported = DiceRoll.import(
          JSON.stringify({
            notation: notation,
            rolls: [
              rollVals
            ]
          })
        );

        // check value is within allowed range
        expect(imported.total).toEqual(total);

        // check the rolls list is correct
        expect(imported).toHaveRolls({rolls: [rollVals.length]});
        expect(imported.rolls).toArraySumEqualTo(total);

        // check the output string (Compounds if over 1, so any total of 2 or more means that it must have compounded)
        expect(imported).toMatchParsedNotation({
          notation: notation,
          rolls: `[${total}!!]`,
          total: total,
        });
      });

      it('should import exploding dice', () => {
        const rollVals = [2,2,1],
              total = utils.reduceArray(rollVals);

        notation = '1d2!';

        imported = DiceRoll.import(
          JSON.stringify({
            notation: notation,
            rolls: [
              rollVals
            ]
          })
        );

        // check if response is a DiceRoll object
        expect(imported).toEqual(jasmine.any(DiceRoll));

        // check value is within allowed range
        expect(imported.total).toEqual(total);

        // check the rolls list is correct
        expect(imported).toHaveRolls({rolls: [rollVals.length]});
        expect(imported.rolls).toArraySumEqualTo(total);

        expect(imported.rolls[0]).toExplode({min: 1, max: 2});

        // check the output string
        expect(imported).toMatchParsedNotation({
          notation: notation,
          rolls: '[' + imported.rolls[0].join('!,') + ']',
          total: total,
        });
      });

      it('should import penetrating dice', () => {
        const rollVals = [2,1,1,0],
              total = utils.reduceArray(rollVals);

        notation = '1d2!p';

        imported = DiceRoll.import(
          JSON.stringify({
            notation: notation,
            rolls: [
              rollVals
            ]
          })
        );

        // check value is within allowed range
        expect(imported.total).toEqual(total);

        // check the rolls list is correct
        expect(imported).toHaveRolls({rolls: [rollVals.length]});
        expect(imported.rolls).toArraySumEqualTo(total);

        expect(imported.rolls[0]).toExplode({min: 1, max: 2, penetrate: true});

        // check the output string
        expect(imported).toMatchParsedNotation({
          notation: notation,
          rolls: '[' + imported.rolls[0].join('!p,') + ']',
          total: total,
        });
      });
    });

    it('should import with empty rolls', () => {
      imported = DiceRoll.import(
        JSON.stringify({
          notation: notation
        })
      );

      // check if response is a DiceRoll object
      expect(imported).toEqual(jasmine.any(DiceRoll));

      // check value is within allowed range
      expect(imported.total).toEqual(0);

      // check the rolls list is correct
      expect(imported.rolls.length).toEqual(0);

      // check the output string
      expect(imported).toMatchParsedNotation({
        notation: notation,
        rolls: 'No dice rolled',
      });
    });

    it('should throw error if no import data', () => {
      expect(() => {
        DiceRoll.import();
      }).toThrowError('DiceRoll: No data to import');

      expect(() => {
        DiceRoll.import('');
      }).toThrowError('DiceRoll: No data to import');

      expect(() => {
        DiceRoll.import(null);
      }).toThrowError('DiceRoll: No data to import');
    });

    it('should throw error if import data is invalid', () => {
      // importing invalid format (String)
      expect(() => {
        DiceRoll.import('foo');
      }).toThrowError(/Unrecognised import format for data/);

      // importing valid base64 encoded but invalid data (Not JSON)
      expect(() => {
        DiceRoll.import(btoa('foo'));
      }).toThrowError(/Unrecognised import format for data/);

      // importing valid JSON but missing notation
      expect(() => {
        DiceRoll.import(JSON.stringify({foo: 'bar'}));
      }).toThrowError(/Object has no notation/);

      // importing valid JSON but invalid rolls
      expect(() => {
        DiceRoll.import(JSON.stringify({notation: '1d6', rolls: 23}));
      }).toThrowError(/Rolls must be an Array/);
      // rolls array must be 2 dimensional
      expect(() => {
        DiceRoll.import(JSON.stringify({notation: '1d6', rolls: [23, 4]}));
      }).toThrowError(/Rolls are invalid at index/);
      // rolls must all be numerics
      expect(() => {
        DiceRoll.import(JSON.stringify({notation: '1d6', rolls: [[23], [4], ['foo']]}));
      }).toThrowError(/Rolls are invalid at index/);
    });

    it('should import from exported data', () => {
      notation = '2d6+2';

            // roll the dice
      const diceRoll = new DiceRoll(notation),
            // export the roll and re-import as a new roll for each format type
            importedRolls = [
              DiceRoll.import(
                diceRoll.export(DiceRoller.exportFormats.JSON)
              ),
              DiceRoll.import(
                diceRoll.export(DiceRoller.exportFormats.BASE_64)
              )
            ];

      // loop through each imported dice roll and validate it
      importedRolls.forEach(diceRoll => {
        const total = diceRoll.total;

        // check if response is a DiceRoll object
        expect(diceRoll).toEqual(jasmine.any(DiceRoll));

        // check value is within allowed range
        expect(total).toBeWithinRange({min: 4, max: 14});

        // check the rolls list is correct
        expect(diceRoll).toHaveRolls({rolls: [2]});
        expect(diceRoll.rolls).toArraySumEqualTo(total-2);

        // check the output string
        expect(diceRoll).toMatchParsedNotation({
          notation: notation,
          rolls: `[${diceRoll.rolls[0].join(',')}]+2`,
          total: total,
        });
      });
    });
  });

  describe('export roll log', () => {
    const notations = [
          '2d6+2',
          '8d10-L',
          'dF',
          'd%'
        ];
    let diceRoller;

    beforeEach(() => {
      diceRoller = new DiceRoller();

      // roll each notation
      notations.forEach(notation => {
        diceRoller.roll(notation);
      });
    });

    it('should export as JSON', () => {
      const exported = diceRoller.export(DiceRoller.exportFormats.JSON);

      expect(exported).toBeJson();
    });

    it('should export as base64', () => {
      const exported = diceRoller.export(DiceRoller.exportFormats.BASE_64),
            jsonExported = diceRoller.export(DiceRoller.exportFormats.JSON);

      expect(exported).toBeBase64();

      // compare to json export
      expect(exported).toEqual(btoa(jsonExported));
      expect(atob(exported)).toEqual(jsonExported);
    });

    it('should default export format to JSON', () => {
      const exported = diceRoller.export(),
            jsonExported = diceRoller.export(DiceRoller.exportFormats.JSON);

      expect(exported).toBeJson();

      expect(exported).toEqual(jsonExported);
    });

    it('should throw error for invalid export formats', () => {
      expect(() => {
        diceRoller.export('foo');
      }).toThrowError('DiceRoller: Unrecognised export format specified: foo');
    });
  });

  describe('import roll log', () => {
    let importData, notations, imported;

    beforeEach(() => {
      importData = {
        log: [
          {
            notation: '1d6',
            rolls: [
              [4]
            ]
          },
          {
            notation: '8d10-L',
            rolls: [
              [2,2,3,7,10,4,1,4]
            ]
          },
          {
            notation: 'dF',
            rolls: [
              [-1]
            ]
          },
          {
            notation: '2d3!',
            rolls: [
              [2,3,2]
            ]
          },
          {
            notation: '1d4!!',
            rolls: [
              [4,3]
            ]
          },
          {
            notation: '1d10!p',
            rolls: [
              [10,6]
            ]
          },
          {
            notation: '2d3!!p',
            rolls: [
              [3,2,0,3,2,1]
            ]
          }
        ]
      };

      notations = [
        '1d6: [4] = 4',
        '8d10-L: [2,2,3,7,10,4,1,4]-L = 32',
        'dF: [-1] = -1',
        '2d3!: [2,3!,2] = 7',
        '1d4!!: [7!!] = 7',
        '1d10!p: [10!p,6] = 16',
        '2d3!!p: [5!!p,6!!p] = 11'
      ];

      imported = undefined;
    });

    it('should import full data from JSON', () => {
      imported = DiceRoller.import(JSON.stringify(importData));

      expect(imported).toEqual(jasmine.any(DiceRoller));

      expect(imported).toHaveLogLength(importData.log.length);

<<<<<<< HEAD
      expect(imported.notation).toEqual(notations.join('; '));
=======
      expect(imported.getOutput()).toEqual(notations.join('; '));
>>>>>>> 4198620f
    });

    it('should import full data from Base64', () => {
      imported = DiceRoller.import(btoa(JSON.stringify(importData)));

      expect(imported).toEqual(jasmine.any(DiceRoller));

      expect(imported).toHaveLogLength(importData.log.length);

<<<<<<< HEAD
      expect(imported.notation).toEqual(notations.join('; '));
=======
      expect(imported.getOutput()).toEqual(notations.join('; '));
>>>>>>> 4198620f
    });

    it('should import from Object', () => {
      imported = DiceRoller.import(importData);

      expect(imported).toEqual(jasmine.any(DiceRoller));

      expect(imported).toHaveLogLength(importData.log.length);

<<<<<<< HEAD
      expect(imported.notation).toEqual(notations.join('; '));
=======
      expect(imported.getOutput()).toEqual(notations.join('; '));
>>>>>>> 4198620f
    });

    it('should import from Object with DiceRolls', () => {
      // import, but convert all log entries to a DiceRoll object first
      imported = DiceRoller.import({
        log: importData.log.map(roll => DiceRoll.import(roll))
      });

      expect(imported).toEqual(jasmine.any(DiceRoller));

      expect(imported).toHaveLogLength(importData.log.length);

<<<<<<< HEAD
      expect(imported.notation).toEqual(notations.join('; '));
=======
      expect(imported.getOutput()).toEqual(notations.join('; '));
>>>>>>> 4198620f
    });

    describe('empty rolls', () => {
      it('should import with empty roll array', () => {
        imported = DiceRoller.import({log: []});

        expect(imported).toEqual(jasmine.any(DiceRoller));

        expect(imported).toHaveLogLength(0);

<<<<<<< HEAD
        expect(imported.notation).toEqual('');
=======
        expect(imported.getOutput()).toEqual('');
>>>>>>> 4198620f
      });

      it('should import with falsey rolls', () => {
        imported = DiceRoller.import({log: null});

        expect(imported).toEqual(jasmine.any(DiceRoller));

        expect(imported).toHaveLogLength(0);

<<<<<<< HEAD
        expect(imported.notation).toEqual('');
=======
        expect(imported.getOutput()).toEqual('');
>>>>>>> 4198620f
      });
    });

    it('should import with no roll array', () => {
      imported = DiceRoller.import({});

      expect(imported).toEqual(jasmine.any(DiceRoller));

      expect(imported).toHaveLogLength(0);

<<<<<<< HEAD
      expect(imported.notation).toEqual('');
=======
      expect(imported.getOutput()).toEqual('');
>>>>>>> 4198620f
    });

    it('should throw error if no import data', () => {
      expect(() => {
        DiceRoller.import();
      }).toThrowError('DiceRoller: No data to import');

      expect(() => {
        DiceRoller.import('');
      }).toThrowError('DiceRoller: No data to import');

      expect(() => {
        DiceRoller.import(null);
      }).toThrowError('DiceRoller: No data to import');
    });

    it('should throw error if import data is invalid', () => {
      // importing invalid format (String)
      expect(() => {
        DiceRoller.import('foo');
      }).toThrowError(/Unrecognised import format for data/);

      // importing valid base64 encoded but invalid data (Not JSON)
      expect(() => {
        DiceRoller.import(btoa('foo'));
      }).toThrowError(/Unrecognised import format for data/);

      // importing valid Object but invalid log
      expect(() => {
        DiceRoller.import(JSON.stringify({log: 'foo'}));
      }).toThrowError(/Roll log must be an Array/);
      expect(() => {
        DiceRoller.import({log: true});
      }).toThrowError(/Roll log must be an Array/);

      expect(() => {
        DiceRoller.import({log: ['foo']});
      }).toThrowError(/Unrecognised import format for data/);
    });

    it('should import to existing roll log', () => {
      const rolls = [
              {
                log: [
                  {
                    notation: '1d6',
                    rolls: [
                      [3]
                    ]
                  },
                  {
                    notation: '10d5-H',
                    rolls: [
                      [1,4,3,3,2,5,3,1,5,2]
                    ]
                  },
                  {
                    notation: '4d6*2',
                    rolls: [
                      [6,2,1,4]
                    ]
                  }
                ],
                notations: '1d6: [3] = 3; 10d5-H: [1,4,3,3,2,5,3,1,5,2]-H = 24; 4d6*2: [6,2,1,4]*2 = 26'
              },
              {
                log: [
                  {
                    notation: '2d10',
                    rolls: [
                      [2,7]
                    ]
                  },
                  {
                    notation: '5d6',
                    rolls: [
                      [4,3,6,3,1]
                    ]
                  }
                ],
                notations: '2d10: [2,7] = 9; 5d6: [4,3,6,3,1] = 17'
              },
              {
                log: [
                  {
                    notation: '2dF',
                    rolls: [
                      [1,0]
                    ]
                  },
                  {
                    notation: '2d%-L',
                    rolls: [
                      [23,65]
                    ]
                  }
                ],
                notations: '2dF: [1,0] = 1; 2d%-L: [23,65]-L = 65'
              }
            ];
      let crntNotation = notations.join('; '),
          crntLogLength = importData.log.length;

      // start by importing some rolls using the static `DiceRoller.import()` method
      imported = DiceRoller.import(importData);

      // now that we have a DiceRoller object with rolls, import some more rolls
      rolls.forEach(roll => {
        // add the current roll notations to the string
        crntNotation += '; ' + roll.notations;
        crntLogLength += roll.log.length;

        // import the roll
        imported.import({log: roll.log});

        expect(imported).toEqual(jasmine.any(DiceRoller));

        // check the roll log length
        expect(imported).toHaveLogLength(crntLogLength);

        // compare the notation
<<<<<<< HEAD
        expect(imported.notation).toEqual(crntNotation);
=======
        expect(imported.getOutput()).toEqual(crntNotation);
>>>>>>> 4198620f
      });
    });

    it('should import without `log` property', () => {
      imported = DiceRoller.import(importData.log);

      expect(imported).toEqual(jasmine.any(DiceRoller));

      expect(imported).toHaveLogLength(importData.log.length);

<<<<<<< HEAD
      expect(imported.notation).toEqual(notations.join('; '));
=======
      expect(imported.getOutput()).toEqual(notations.join('; '));
>>>>>>> 4198620f
    });

    it('should import an exported log', () => {
      // import manual data that we know works, then export it, so we can re-import
      const exported = DiceRoller.import(importData).export();

      imported = DiceRoller.import(exported);

      expect(imported).toEqual(jasmine.any(DiceRoller));

      expect(imported).toHaveLogLength(importData.log.length);

<<<<<<< HEAD
      expect(imported.notation).toEqual(notations.join('; '));
=======
      expect(imported.getOutput()).toEqual(notations.join('; '));
>>>>>>> 4198620f
    });
  });
})();<|MERGE_RESOLUTION|>--- conflicted
+++ resolved
@@ -501,11 +501,7 @@
 
       expect(imported).toHaveLogLength(importData.log.length);
 
-<<<<<<< HEAD
-      expect(imported.notation).toEqual(notations.join('; '));
-=======
       expect(imported.getOutput()).toEqual(notations.join('; '));
->>>>>>> 4198620f
     });
 
     it('should import full data from Base64', () => {
@@ -515,11 +511,7 @@
 
       expect(imported).toHaveLogLength(importData.log.length);
 
-<<<<<<< HEAD
-      expect(imported.notation).toEqual(notations.join('; '));
-=======
       expect(imported.getOutput()).toEqual(notations.join('; '));
->>>>>>> 4198620f
     });
 
     it('should import from Object', () => {
@@ -529,11 +521,7 @@
 
       expect(imported).toHaveLogLength(importData.log.length);
 
-<<<<<<< HEAD
-      expect(imported.notation).toEqual(notations.join('; '));
-=======
       expect(imported.getOutput()).toEqual(notations.join('; '));
->>>>>>> 4198620f
     });
 
     it('should import from Object with DiceRolls', () => {
@@ -546,11 +534,7 @@
 
       expect(imported).toHaveLogLength(importData.log.length);
 
-<<<<<<< HEAD
-      expect(imported.notation).toEqual(notations.join('; '));
-=======
       expect(imported.getOutput()).toEqual(notations.join('; '));
->>>>>>> 4198620f
     });
 
     describe('empty rolls', () => {
@@ -561,11 +545,7 @@
 
         expect(imported).toHaveLogLength(0);
 
-<<<<<<< HEAD
-        expect(imported.notation).toEqual('');
-=======
         expect(imported.getOutput()).toEqual('');
->>>>>>> 4198620f
       });
 
       it('should import with falsey rolls', () => {
@@ -575,11 +555,7 @@
 
         expect(imported).toHaveLogLength(0);
 
-<<<<<<< HEAD
-        expect(imported.notation).toEqual('');
-=======
         expect(imported.getOutput()).toEqual('');
->>>>>>> 4198620f
       });
     });
 
@@ -590,11 +566,7 @@
 
       expect(imported).toHaveLogLength(0);
 
-<<<<<<< HEAD
-      expect(imported.notation).toEqual('');
-=======
       expect(imported.getOutput()).toEqual('');
->>>>>>> 4198620f
     });
 
     it('should throw error if no import data', () => {
@@ -716,11 +688,7 @@
         expect(imported).toHaveLogLength(crntLogLength);
 
         // compare the notation
-<<<<<<< HEAD
-        expect(imported.notation).toEqual(crntNotation);
-=======
         expect(imported.getOutput()).toEqual(crntNotation);
->>>>>>> 4198620f
       });
     });
 
@@ -731,11 +699,7 @@
 
       expect(imported).toHaveLogLength(importData.log.length);
 
-<<<<<<< HEAD
-      expect(imported.notation).toEqual(notations.join('; '));
-=======
       expect(imported.getOutput()).toEqual(notations.join('; '));
->>>>>>> 4198620f
     });
 
     it('should import an exported log', () => {
@@ -748,11 +712,7 @@
 
       expect(imported).toHaveLogLength(importData.log.length);
 
-<<<<<<< HEAD
-      expect(imported.notation).toEqual(notations.join('; '));
-=======
       expect(imported.getOutput()).toEqual(notations.join('; '));
->>>>>>> 4198620f
     });
   });
 })();